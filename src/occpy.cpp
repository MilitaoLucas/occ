--- conflicted
+++ resolved
@@ -80,21 +80,12 @@
         });
 
     nb::class_<Shell>(m, "Shell")
-<<<<<<< HEAD
-        .def_ro("origin", &Shell::origin)
-        .def_ro("exponents", &Shell::exponents)
-        .def_ro("contraction_coefficients", &Shell::contraction_coefficients)
-        .def("num_contractions", &Shell::num_contractions)
-        .def("num_primitives", &Shell::num_primitives)
-        .def("norm", &Shell::norm)
-=======
         .def_ro("origin", &Shell::origin, "shell position/origin (Bohr)")
         .def_ro("exponents", &Shell::exponents, "array of exponents for primitives in this shell")
         .def_ro("contraction_coefficients", &Shell::contraction_coefficients, "array of contraction coefficients for in this shell")
         .def("num_contractions", &Shell::num_contractions, "number of contractions")
         .def("num_primitives", &Shell::num_primitives, "number of primitive gaussians")
         .def("norm", &Shell::norm, "norm of the shell")
->>>>>>> f2ced029
         .def("__repr__", [](const Shell &s) {
             return fmt::format("<Shell l={} [{:.5f}, {:.5f}, {:.5f}]>", s.l,
                                s.origin(0), s.origin(1), s.origin(2));
